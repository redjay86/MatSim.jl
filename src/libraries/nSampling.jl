module nSampling

using ase
using LennardJones
using DataSets:DataSet
using StaticArrays
using LinearAlgebra
using Distributions
using Random
using TimerOutputs


mutable struct NS_walker_params
    n_single_walker_steps:: Int64
    MC_atom_step_size:: Float64
    MD_time_step:: Float64
    MD_reject_eps:: Float64
    n_atom_steps:: Int64
    n_cell_volume_steps:: Int64
    n_cell_shear_steps:: Int64
    n_cell_stretch_steps:: Int64
    atom_traj_length:: Int64
    min_aspect_ratio:: Float64
    max_volume_per_atom:: Float64
    volume_step_size:: Float64
    shear_step_size:: Float64
    stretch_step_size:: Float64
    KE_max:: Float64
    atom_algorithm:: String
end

struct NS
    n_walkers:: Int
    n_cull:: Int
    n_iter:: Int
    cell_P:: Float64
    eps:: Float64
    walker_params:: NS_walker_params
    walkers::Vector{ase.atoms}
end

# I added this for performance enhancements. There are several places
# in the code where we calculate a new cell geometry and/or transformation matrices.  
# This happens a lot in NS so let's just initialize them once and modify them in place
# rather than creating them every single time.
function initialize_buffers()
    return NS_buffers(
        MMatrix{3,3,Float64,9}(zeros(3,3)),
        MMatrix{3,3,Float64,9}(zeros(3,3)),
        MMatrix{3,3,Float64,9}(zeros(3,3)))

end

function NS_walker_params(inputs)
    final_settings = Dict()
    for (key,value) in NS_defaults()
        if !(key in keys(inputs))
            # Use the default
            final_settings[key] = value
        else
            # Use custom setting
            final_settings[key] = inputs[key]
        end

    end
    nAtoms = sum(inputs["n_Atoms"])
    max_lc = (nAtoms * inputs["max_volume_per_atom"])^(1/3)  # This is the maximum lattice constant

     return NS_walker_params(final_settings["n_single_walker_steps"],max_lc * final_settings["MC_atom_step_size"],final_settings["MD_time_step"],final_settings["MD_reject_eps"],final_settings["n_atom_steps"],
        final_settings["n_cell_volume_steps"],final_settings["n_cell_shear_steps"],final_settings["n_cell_stretch_steps"],
        final_settings["atom_traj_length"],final_settings["min_aspect_ratio"],final_settings["max_volume_per_atom"],
        final_settings["volume_step_size"],final_settings["shear_step_size"],final_settings["stretch_step_size"],inputs["KE_max"],final_settings["atom_algorithm"])
end

function NS_defaults()
    defaults = Dict("min_atom_separation"=> 1.0,
                    "n_walkers" => 100, 
                    "n_cull" => 1, 
                    "atom_traj_length"=> 8, 
                    "eps"=> 1e-6,
                    "n_iter" => 2000,
                    "atom_algorithm"=> "MD", 
                    "MC_atom_step_size" => 0.5, 
                    "MD_time_step"=>0.1,
                    "MD_reject_eps"=>1e-2,
                    "n_single_walker_steps"=> 600, 
                    "n_atom_steps"=> 100, 
                    "n_cell_volume_steps"=> 5, 
                    "n_cell_shear_steps"=>8,
                    "n_cell_stretch_steps"=>8, 
                    "cell_P"=>0.0, 
                    "min_aspect_ratio" => 0.8, 
                    "max_volume_per_atom"=>32.0,
                    "volume_step_size" => 0.5, 
                    "shear_step_size"=>0.1, 
                    "stretch_step_size"=>0.1)

    return defaults
end



function initialize(inputs,model)
    nTypes = inputs["n_Atoms"]
    nAtoms = sum(inputs["n_Atoms"])
    max_lc = (nAtoms * inputs["max_volume_per_atom"])^(1/3)  # This is the maximum atom separation.
    latticeConstant = (nAtoms * inputs["max_volume_per_atom"] * rand()^(1/(nAtoms + 1)))^(1/3)
    lVecs = SMatrix{3,3,Float64,9}([1.0 0.0 0.0; 0.0 1.0 0.0; 0.0 0.0 1.0])
#    error("stopping")
    configs = [ase.initialize_cell_shape(latticeConstant,lVecs,nTypes) for i in 1:inputs["n_walkers"]]
    if haskey(inputs, "cell_P")
        inputs["KE_max"] = 3/2 * inputs["cell_P"] * inputs["max_volume_per_atom"] * nAtoms
    end
    walker_params = NS_walker_params(inputs)
#    walk_params = Dict("n_steps" => 10,
#                       "shear_step_size" => inputs["shear_step_size"],
#                       "stretch_step_size" => inputs["stretch_step_size"])
    # Now do a random walk on the cell shape and place atoms at random positions
    save_n_steps = walker_params.n_single_walker_steps
    walker_params.n_single_walker_steps = 10
    for iConfig = 1:inputs["n_walkers"]
        configs[iConfig] = do_cell_shape_walk!(configs[iConfig],walker_params,inputs["cell_P"])
        ase.set_atoms_random!(configs[iConfig],inputs["min_atom_separation"])
#        error("Stop")
        ase.set_masses(configs[iConfig],1.0)
        if lowercase(inputs["atom_algorithm"]) == "md"
            ase.set_random_unit_velocities!(configs[iConfig],walker_params.KE_max)
        else
            ase.set_velocities(configs[iConfig],0.0)
        end
        configs[iConfig].energies[2] = ase.eval_energy(configs[iConfig],model,P = inputs["cell_P"])
    end
    walker_params.n_single_walker_steps = save_n_steps
    return NS(inputs["n_walkers"],inputs["n_cull"],inputs["n_iter"],inputs["cell_P"],inputs["eps"],
              walker_params,configs)
end

function adjust_step_sizes!(walk_params,key,rate)

    if rate > 1//2
        if key == "volume"
            walk_params.volume_step_size *=1.05
        elseif key == "shear"
            walk_params.shear_step_size *=1.05
        elseif key == "stretch"
            walk_params.stretch_step_size *=1.05
        elseif key == "atoms"
            if walk_params.atom_algorithm == "MD"
                walk_params.MD_time_step *=1.02
            else
                walk_params.MC_atom_step_size *=1.05
            end
        end
        return false
    elseif rate < 1//4
        if key == "volume"
            walk_params.volume_step_size *=0.95
        elseif key == "shear"
            walk_params.shear_step_size *=0.95
        elseif key == "stretch"
            walk_params.stretch_step_size *=0.95
        elseif key == "atoms"
            if walk_params.atom_algorithm == "MD"
                walk_params.MD_time_step *=0.98
            else
                walk_params.MC_atom_step_size *=0.95
            end
        end
        return false
    else
        return true
    end

end

function tune_step_sizes!(NS,model::LennardJones.model)
    sEnergies =  reverse(sortperm([i.energies[2] for i in NS.walkers]))
    keeps = sEnergies[NS.n_cull + 1: end]
    E_max = NS.walkers[sEnergies[1]].energies[2]
    atoms = ase.copy_atoms(NS.walkers[sample(keeps,1)[1]])
#    atoms = deepcopy(NS.walkers[sample(keeps,1)[1]])
   
    allGood = false
    index = 0
#    orig_atoms = deepcopy(atoms)
    orig_atoms = ase.copy_atoms(atoms)
    while !allGood
        index += 1
        println("E-max", E_max)
        a_rates = walk_single_walker!(atoms,model,NS.walker_params,E_max,NS.cell_P)
        display(a_rates)
        display(NS.walker_params)
        rates_good = []
        for key in keys(a_rates)
            rate = a_rates[key][2]/a_rates[key][1]
            push!(rates_good,adjust_step_sizes!(NS.walker_params,key,rate))

        end
        println("rates good")
        println(rates_good)
        allGood =  all(rates_good)
        ##println(allGood)
        atoms = ase.copy_atoms(orig_atoms)
#        atoms = deepcopy(orig_atoms)
        if index > 2000
            error("Taking too long")
        end
    end
      


end

function reverse_sort_energies(NS)
    energies = zeros(MVector{length(NS.walkers),Float64})
    perms = zeros(MVector{length(NS.walkers),Int})
    for (iwalker, walker) in enumerate(NS.walkers)
        energies[iwalker] = walker.energies[2]
    end

    sortperm!(perms,energies)
    return perms
#    return reverse(perms)
        

end

function run_NS(NS::NS,LJ::LennardJones.model)
    println("Reading the file")
    V = (NS.n_walkers - NS.n_cull + 1)/(NS.n_walkers + 1)
    cDir = pwd()

    i = 1
    io = open(joinpath(cDir,"NS.out"),"w")
    write(io, "N_walkers = " * string(NS.n_walkers) * "\n")
    write(io, "N_cull = " * string(NS.n_cull) * "\n")
    write(io, "N_steps_per_walker = " * string(NS.n_iter) * "\n")
    write(io, "eps = " * string(NS.eps) * "\n")
    perms = zeros(MVector{length(NS.walkers),Int})
<<<<<<< HEAD
#    while V > NS.eps
    for i= 1:500
        elapsed = @elapsed begin 
            println(i)
            println("V = ", V)
            ## Find the top Kr highest energies
            
            sortperm!(perms,[i.energies[2] for i in NS.walkers])  # 4 allocations
            perms = reverse(perms) # 1 allocation
            #perms =  reverse(sortperm([i.energies[2] for i in NS.walkers]))
        # println(sort([i.energyPerAtomModel for i in NS.walkers]))
            E_max = NS.walkers[perms[NS.n_cull]].energies[2]  # 3 allocations
            # Which configs need to be thrown out.
            forDelete = perms[1:NS.n_cull]  # 2 allocations
            # Which configs can be kept
            keeps = perms[NS.n_cull + 1: end]  # 2 allocations
            println("Energy cutoff")
            display(E_max)
            println("PE: ", ase.eval_energy(NS.walkers[perms[NS.n_cull]],LJ,do_KE = false))
            println("KE: ", ase.eval_KE(NS.walkers[perms[NS.n_cull]]))
            println("Total: ", ase.eval_energy(NS.walkers[perms[NS.n_cull]],LJ))

            if i %12 == 0  # 12 is pretty arbitrary.. Need a better way to see if need to re-tune
                println("Stopping to retune step sizes")
                energies_before = [ase.eval_energy(walker, LJ, force_recalc = true) for walker in NS.walkers]
                tune_step_sizes!(NS,LJ)
                energies_after = [ase.eval_energy(walker, LJ, force_recalc = true) for walker in NS.walkers]
                if !isapprox(energies_before,energies_after, atol=1e-5)
                    error("tune step sizes changed configurations")
                end
                println("Done with tune up------------------------------------------------->")
            end
    #        display(E_max - ase.eval_KE(NS.walkers[perms[NS.n_cull]]))
            for replace_walker in forDelete
                #Copy one of the configs that didn't get thrown out as the starting point
                #println("Initializing random walk to replace configuration ", i)
                #display(sample(keeps))
                NS.walkers[replace_walker] = deepcopy(NS.walkers[sample(keeps,1)[1]])  # ~ 50 allocations
                #println("E-max for this walker: ", E_max)
                #println("Starting energy of this walker: (should be lower than E-max)", ase.eval_energy(NS.walkers[replace_walker],LJ,force_recalc = true))
                walk_single_walker!(NS.walkers[replace_walker],LJ,NS.walker_params,E_max)
                #return nothing            
                #println("Ending energy of this walker: (should be lower than E-max)", ase.eval_energy(NS.walkers[replace_walker],LJ,force_recalc = true))
    #            randomWalk!(NS.walkers[replace_walker],LJ,energyCutoff,NS.n_iter)
            end
            i += 1
            V = ((NS.n_walkers - NS.n_cull + 1)/(NS.n_walkers + 1))^i
            write(io,string(V) * " ")
            write(io,string(E_max) * " \n")
=======
    while V > NS.eps
#    for i= 1:100
        println(i)
        println("V = ", V)
        ## Find the top Kr highest energies
        
        sortperm!(perms,[i.energies[2] for i in NS.walkers])  # 4 allocations
        perms = reverse(perms) # 1 allocation
        #perms =  reverse(sortperm([i.energies[2] for i in NS.walkers]))
       # println(sort([i.energyPerAtomModel for i in NS.walkers]))
        E_max = NS.walkers[perms[NS.n_cull]].energies[2]  # 3 allocations
        # Which configs need to be thrown out.
        forDelete = perms[1:NS.n_cull]  # 2 allocations
        # Which configs can be kept
        keeps = perms[NS.n_cull + 1: end]  # 2 allocations
        println("Energy cutoff")
        display(E_max)
        println("PE (lowest energy cull): ", ase.eval_energy(NS.walkers[perms[NS.n_cull]],LJ,P= NS.cell_P,do_KE = false))
        println("KE (lowest energy cull): ", ase.eval_KE(NS.walkers[perms[NS.n_cull]]))
        println("Total (lowest energy cull): ", ase.eval_energy(NS.walkers[perms[NS.n_cull]],LJ,P= NS.cell_P))

        if i %12 == 0  # 12 is pretty arbitrary.. Need a better way to see if need to re-tune
            println("Stopping to retune step sizes")
            energies_before = [ase.eval_energy(walker, LJ, P = NS.cell_P) for walker in NS.walkers]
            tune_step_sizes!(NS,LJ)
            energies_after = [ase.eval_energy(walker, LJ, P = NS.cell_P) for walker in NS.walkers]
            if !isapprox(energies_before,energies_after, atol=1e-5)
                error("Failsafe: tune_step_sizes caused at least one configuration to change")
            end
            println("Done with tune up------------------------------------------------->")
        end
        for replace_walker in forDelete
            #Copy one of the configs that didn't get thrown out as the starting point
#            NS.walkers[replace_walker] = deepcopy(NS.walkers[sample(keeps,1)[1]])  # ~ 50 allocations
            NS.walkers[replace_walker] = ase.copy_atoms(NS.walkers[sample(keeps,1)[1]])  # ~ 50 allocations
            #println("E-max for this walker: ", E_max)
            #println("Starting energy of this walker: (should be lower than E-max)", ase.eval_energy(NS.walkers[replace_walker],LJ))
            walk_single_walker!(NS.walkers[replace_walker],LJ,NS.walker_params,E_max,NS.cell_P)
            #println("Ending energy of this walker: (should be lower than E-max)", ase.eval_energy(NS.walkers[replace_walker],LJ))
>>>>>>> 4bd5999f
        end
        println("Elapsed time for iteration $i: ", elapsed)
        write(io,"$i $elapsed\n")
    end
    close(io)
end


function walk_single_walker!(atoms::ase.atoms, model, walk_params::NS_walker_params,E_max,cell_P)
    idx = 0

    atoms_cutoff =  walk_params.n_atom_steps/(walk_params.n_atom_steps + walk_params.n_cell_volume_steps + walk_params.n_cell_shear_steps + walk_params.n_cell_stretch_steps)
    volume_cutoff = atoms_cutoff + walk_params.n_cell_volume_steps/(walk_params.n_atom_steps + walk_params.n_cell_volume_steps + walk_params.n_cell_shear_steps + walk_params.n_cell_stretch_steps)
    shear_cutoff = volume_cutoff + walk_params.n_cell_shear_steps/(walk_params.n_atom_steps + walk_params.n_cell_volume_steps + walk_params.n_cell_shear_steps + walk_params.n_cell_stretch_steps)
    stretch_cutoff = shear_cutoff + walk_params.n_cell_stretch_steps/(walk_params.n_atom_steps + walk_params.n_cell_volume_steps + walk_params.n_cell_shear_steps + walk_params.n_cell_stretch_steps)

    typeLookup = Dict( 1 => "atoms", 2=>"volume",3=>"shear",4=>"stretch")
    acceptance_rates = Dict{String,Tuple{Int64,Int64}}("stretch"=>(0,0),"shear"=>(0,0),"volume"=>(0,0), "atoms"=>(0,0))
    for iWalk in 1:walk_params.n_single_walker_steps
        idx += 1
 
        # Select a random move based on the provided weightings

        rand_move = rand()

        before_energy = ase.eval_energy(atoms,model,P = cell_P)

        if before_energy > E_max
            println("Energy before move is greater than E_max")
            println("iWalk = $iWalk")
            println(before_energy)
            println(E_max)
            error("Failsafe: energy went above E_max!")
        end
        
        if rand_move < atoms_cutoff
            move = 1
            tried,accepted = do_atoms_step(atoms,model,walk_params,E_max,cell_P)
        elseif rand_move < volume_cutoff
            move = 2
            tried,accepted = do_cell_volume_step(atoms,model,walk_params,E_max,cell_P)
        elseif rand_move < shear_cutoff
            move = 3
            tried,accepted = do_cell_shear_step(atoms,model,walk_params,E_max,cell_P)
        elseif rand_move < stretch_cutoff
            move = 4
            tried,accepted = do_cell_stretch_step(atoms,model,walk_params,E_max,cell_P)
        else
            error("Don't know which kind of move to do?")
        end


            #        tried,accepted = possible[move](atoms,model,walk_params,E_max)
        #if idx == 200
        #    println("atomscount = $atomsCount")
        #    return nothing
        #end
#        after_energy = ase.eval_energy(atoms,model)
#        if after_energy > E_max
#            println("iWalk = $iWalk")
#            println(after_energy)
#            println(E_max)
#            error("Failsafe: energy went aboveThis should not have happened!!!")
#        end
        acceptance_rates[typeLookup[move]] = (acceptance_rates[typeLookup[move]][1] + tried, acceptance_rates[typeLookup[move]][2] + accepted)
        if idx > 10000
            error("Too long.. Stopping")
        end
    end
    return acceptance_rates
end

function do_atoms_step(atoms::ase.atoms, model,walk_params,E_max,cell_P) #atoms::ase.atoms, model,walk_params,E_max)


    if walk_params.atom_algorithm == "GMC"
        return ase.do_GMC!(atoms,model,walk_params,E_max,cell_P)
    elseif walk_params.atom_algorithm == "MC"
        return ase.do_MC!(atoms,model,walk_params,E_max,cell_P)
    elseif walk_params.atom_algorithm == "MD"
        return ase.do_MD!(atoms,model,walk_params,cell_P,E_cutoff = E_max,KE_cutoff = walk_params.KE_max)
    end
    
end

function do_cell_shear_step(atoms::ase.atoms, model,walk_params,E_max,cell_P;execute = true,check_energy = true)
    (p,T) = propose_shear_step(atoms,walk_params.shear_step_size)
    if do_cell_step!(atoms,p,T,E_max,walk_params,model,cell_P,execute = execute,check_energy=check_energy)
        return (1,1)
    else
        return (1,0)
    end
end

function do_cell_stretch_step(atoms::ase.atoms, model,walk_params,E_max,cell_P;execute=true,check_energy = true)
    p,T = propose_stretch_step(atoms,walk_params.stretch_step_size)
    if do_cell_step!(atoms,p,T,E_max,walk_params,model,cell_P,execute = execute,check_energy=check_energy)
        return 1,1
    else
        return 1,0
    end
end


function do_cell_volume_step(atoms::ase.atoms, model,walk_params,E_max,cell_P;execute=true,check_energy = true)
#    println("Doing cell volume")
    (p,T) = propose_volume_step(atoms,walk_params.volume_step_size)
    
    if do_cell_step!(atoms,p,T,E_max,walk_params,model,cell_P,execute = execute,check_energy=check_energy)
        return 1,1
    else
        return 1,0
    end
end

function do_cell_step!(atoms,p_accept,T,E_max,ns_params,model,cell_P;execute = true,check_energy = true)
    if (p_accept < 1.0) && (rand() > p_accept)
        return false   
    end

    new_cell = T * SMatrix(atoms.lVecs)

    newVolume = ase.cell_volume(new_cell * atoms.latpar)#atoms.latpar .* new_cell)  # Allocation from the multiplication ... fixed with mul!
    if newVolume > ns_params.max_volume_per_atom * atoms.nAtoms
        return false
    end
    if ase.min_aspect_ratio(new_cell) < ns_params.min_aspect_ratio
        return false
    end
    if check_energy
        ase.set_cell!(atoms,new_cell,scale_atoms = true)
        newEnergy = ase.eval_energy(atoms,model,P = cell_P)
        if newEnergy < E_max
            if execute
                atoms.energies[2] = newEnergy
            else
                old_cell = inv(T) * new_cell
                ase.set_cell!(atoms,old_cell,scale_atoms = true)
            end
            return true
        else
            old_cell = inv(T) * new_cell
            ase.set_cell!(atoms,old_cell,scale_atoms = true)
            return false
        end
    else
        # Not checking for energy, passed the volume and aspect ratio test, so it's a good step
        if execute
            ase.set_cell!(atoms,new_cell,scale_atoms = true)
        end
        return true
    end

end


function propose_volume_step(atoms::ase.atoms, stepsize::Float64)
    dV = rand(Normal(0,stepsize * atoms.nAtoms))
    # Get the current volume
    orig_V = ase.cell_volume(atoms)
    # Calculate the new volume
    new_V = orig_V + dV
    if new_V < 0
        println("Negative volume encountered, resetting to positive value.")
        new_V = abs(new_V)
    end
    # Calculate the scale factor

    transform = SMatrix{3,3,Float64,9}(UniformScaling((new_V / orig_V)^(1.0/3.0)))
    
    # This skews the probability towards larger volumes..
    # Because if new_V > orig_V, then the probability of accepting the move is 1.0, if new_V < orig_V, then the probability of accepting the move is less than 1.0. (Note... I'm still not sure why we want to do this. Waiting on a response from Livia)
    p_accept = minimum((1.0, (new_V/orig_V)^atoms.nAtoms))
    
    return p_accept, transform
end


function propose_shear_step(atoms::ase.atoms,stepsize::Float64)
    rmv_vec = rand(1:3)
    remaining_vecs = rmv_vec == 1 ? (2,3) : rmv_vec == 2 ? (1,3) : (1,2)
    v1 = atoms.lVecs[:,remaining_vecs[1]]
    v2 = atoms.lVecs[:,remaining_vecs[2]]
    norm_v1 = sqrt(dot(v1,v1))
    v1 = v1 / norm_v1
    v2 = v2 -  v1 * dot(v1, v2)  # Make v2 orthogonal to v1
    norm_v2 = sqrt(dot(v2,v2))
    v2 = v2/norm_v2
    if abs(dot(v1, v2)) > 1e-4
        println("v1 and v2 are not orthogonal, something is wrong.")
    end
    rv1 = rand(Normal(0,stepsize))
    rv2 = rand(Normal(0,stepsize))
    new_vec = atoms.lVecs[:,rmv_vec] + rv1 * v1 + rv2 * v2
    l1 = atoms.lVecs[:,1]
    l2 = atoms.lVecs[:,2]
    l3 = atoms.lVecs[:,3]
    if rmv_vec == 1
        new_cell = hcat(new_vec,l2,l3)
    elseif rmv_vec == 2
        new_cell = hcat(l1,new_vec,l3)
    elseif rmv_vec == 3
        new_cell = hcat(l1,l2,new_vec)
    else
        error("BAD")
    end
    inv_lVecs = inv(SMatrix{3,3,Float64,9}(atoms.lVecs))
    transform = new_cell * inv_lVecs
    return 1.0,SMatrix{3,3,Float64,9}(transform)

end


function propose_stretch_step(atoms::ase.atoms,stepsize::Float64) 
    # Yes, I know that I don't need an atoms object to do this, but to stay consistent with the shear step, I'm going to keep it.


    rmv_vec_one = rand(1:3)
    rmv_vec_two = rand(1:3)
    if rmv_vec_one == rmv_vec_two
        rmv_vec_two = (rmv_vec_two + 1) % 3 + 1
    end
    remaining_vec = ((5 - (rmv_vec_one + rmv_vec_two)) % 3) + 1 #[x for x in 1:3 if x != rmv_vec_one && x != rmv_vec_two][1]

    rv = rand(Normal(0,stepsize))
    if remaining_vec == 1
        v1 = SVector{3,Float64}(1,0,0)
        v2 = exp(rv) * SVector{3,Float64}(0,1,0)
        v3 = exp(-rv) * SVector{3,Float64}(0,0,1)
    elseif remaining_vec == 2
        v1 = exp(rv) * SVector{3,Float64}(1,0,0)
        v2 = SVector{3,Float64}(0,1,0)
        v3 = exp(-rv) * SVector{3,Float64}(0,0,1)
    elseif remaining_vec == 3
        v1 = exp(rv) * SVector{3,Float64}(1,0,0)
        v2 = exp(-rv) * SVector{3,Float64}(0,1,0)
        v3 = exp(rv) * SVector{3,Float64}(0,0,1)
    else
        error("BAD")
    end
    transform = [v1 v2 v3 ]
    return 1.0, transform
end



function do_cell_shape_walk!(atoms::ase.atoms, walker_params,cell_P)
    possibilities =[do_cell_shear_step,do_cell_stretch_step, do_cell_volume_step]
    # I don't need an energy model to walk the cell shape, but the routine I want to use to do it
    # requires it, so I'm just initializing an empty model.
    empty_model = LennardJones.initialize_empty_model()
    n_try = walker_params.n_single_walker_steps
    acceptance_rates = Dict("stretch"=>0//n_try,"shear"=>0//n_try,"volume"=>0//n_try)
    for i =1:walker_params.n_single_walker_steps
        shuffle!(possibilities)
        for possible_move in possibilities
            
            (tried,accepted) = possible_move(atoms,empty_model,walker_params,1000.0,cell_P,check_energy = false)
            acceptance_rates[string(possible_move)[9:end-5]] += accepted//n_try
        end
    end
    return atoms
end








end<|MERGE_RESOLUTION|>--- conflicted
+++ resolved
@@ -237,7 +237,6 @@
     write(io, "N_steps_per_walker = " * string(NS.n_iter) * "\n")
     write(io, "eps = " * string(NS.eps) * "\n")
     perms = zeros(MVector{length(NS.walkers),Int})
-<<<<<<< HEAD
 #    while V > NS.eps
     for i= 1:500
         elapsed = @elapsed begin 
@@ -256,58 +255,9 @@
             keeps = perms[NS.n_cull + 1: end]  # 2 allocations
             println("Energy cutoff")
             display(E_max)
-            println("PE: ", ase.eval_energy(NS.walkers[perms[NS.n_cull]],LJ,do_KE = false))
-            println("KE: ", ase.eval_KE(NS.walkers[perms[NS.n_cull]]))
-            println("Total: ", ase.eval_energy(NS.walkers[perms[NS.n_cull]],LJ))
-
-            if i %12 == 0  # 12 is pretty arbitrary.. Need a better way to see if need to re-tune
-                println("Stopping to retune step sizes")
-                energies_before = [ase.eval_energy(walker, LJ, force_recalc = true) for walker in NS.walkers]
-                tune_step_sizes!(NS,LJ)
-                energies_after = [ase.eval_energy(walker, LJ, force_recalc = true) for walker in NS.walkers]
-                if !isapprox(energies_before,energies_after, atol=1e-5)
-                    error("tune step sizes changed configurations")
-                end
-                println("Done with tune up------------------------------------------------->")
-            end
-    #        display(E_max - ase.eval_KE(NS.walkers[perms[NS.n_cull]]))
-            for replace_walker in forDelete
-                #Copy one of the configs that didn't get thrown out as the starting point
-                #println("Initializing random walk to replace configuration ", i)
-                #display(sample(keeps))
-                NS.walkers[replace_walker] = deepcopy(NS.walkers[sample(keeps,1)[1]])  # ~ 50 allocations
-                #println("E-max for this walker: ", E_max)
-                #println("Starting energy of this walker: (should be lower than E-max)", ase.eval_energy(NS.walkers[replace_walker],LJ,force_recalc = true))
-                walk_single_walker!(NS.walkers[replace_walker],LJ,NS.walker_params,E_max)
-                #return nothing            
-                #println("Ending energy of this walker: (should be lower than E-max)", ase.eval_energy(NS.walkers[replace_walker],LJ,force_recalc = true))
-    #            randomWalk!(NS.walkers[replace_walker],LJ,energyCutoff,NS.n_iter)
-            end
-            i += 1
-            V = ((NS.n_walkers - NS.n_cull + 1)/(NS.n_walkers + 1))^i
-            write(io,string(V) * " ")
-            write(io,string(E_max) * " \n")
-=======
-    while V > NS.eps
-#    for i= 1:100
-        println(i)
-        println("V = ", V)
-        ## Find the top Kr highest energies
-        
-        sortperm!(perms,[i.energies[2] for i in NS.walkers])  # 4 allocations
-        perms = reverse(perms) # 1 allocation
-        #perms =  reverse(sortperm([i.energies[2] for i in NS.walkers]))
-       # println(sort([i.energyPerAtomModel for i in NS.walkers]))
-        E_max = NS.walkers[perms[NS.n_cull]].energies[2]  # 3 allocations
-        # Which configs need to be thrown out.
-        forDelete = perms[1:NS.n_cull]  # 2 allocations
-        # Which configs can be kept
-        keeps = perms[NS.n_cull + 1: end]  # 2 allocations
-        println("Energy cutoff")
-        display(E_max)
-        println("PE (lowest energy cull): ", ase.eval_energy(NS.walkers[perms[NS.n_cull]],LJ,P= NS.cell_P,do_KE = false))
-        println("KE (lowest energy cull): ", ase.eval_KE(NS.walkers[perms[NS.n_cull]]))
-        println("Total (lowest energy cull): ", ase.eval_energy(NS.walkers[perms[NS.n_cull]],LJ,P= NS.cell_P))
+            println("PE (lowest energy cull): ", ase.eval_energy(NS.walkers[perms[NS.n_cull]],LJ,do_KE = false))
+            println("KE (lowest energy cull): ", ase.eval_KE(NS.walkers[perms[NS.n_cull]]))
+            println("Total (lowest energy cull): ", ase.eval_energy(NS.walkers[perms[NS.n_cull]],LJ))
 
         if i %12 == 0  # 12 is pretty arbitrary.. Need a better way to see if need to re-tune
             println("Stopping to retune step sizes")
@@ -327,10 +277,12 @@
             #println("Starting energy of this walker: (should be lower than E-max)", ase.eval_energy(NS.walkers[replace_walker],LJ))
             walk_single_walker!(NS.walkers[replace_walker],LJ,NS.walker_params,E_max,NS.cell_P)
             #println("Ending energy of this walker: (should be lower than E-max)", ase.eval_energy(NS.walkers[replace_walker],LJ))
->>>>>>> 4bd5999f
-        end
-        println("Elapsed time for iteration $i: ", elapsed)
-        write(io,"$i $elapsed\n")
+        end
+        i += 1
+        V = ((NS.n_walkers - NS.n_cull + 1)/(NS.n_walkers + 1))^i
+        write(io,string(V) * " ")
+        write(io,string(E_max) * " \n")
+
     end
     close(io)
 end
